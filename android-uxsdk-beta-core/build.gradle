/*
 * Copyright (c) 2018-2020 DJI
 *
 * Permission is hereby granted, free of charge, to any person obtaining a copy
 * of this software and associated documentation files (the "Software"), to deal
 * in the Software without restriction, including without limitation the rights
 * to use, copy, modify, merge, publish, distribute, sublicense, and/or sell
 * copies of the Software, and to permit persons to whom the Software is
 * furnished to do so, subject to the following conditions:
 *
 * The above copyright notice and this permission notice shall be included in all
 * copies or substantial portions of the Software.
 *
 * THE SOFTWARE IS PROVIDED "AS IS", WITHOUT WARRANTY OF ANY KIND, EXPRESS OR
 * IMPLIED, INCLUDING BUT NOT LIMITED TO THE WARRANTIES OF MERCHANTABILITY,
 * FITNESS FOR A PARTICULAR PURPOSE AND NONINFRINGEMENT. IN NO EVENT SHALL THE
 * AUTHORS OR COPYRIGHT HOLDERS BE LIABLE FOR ANY CLAIM, DAMAGES OR OTHER
 * LIABILITY, WHETHER IN AN ACTION OF CONTRACT, TORT OR OTHERWISE, ARISING FROM,
 * OUT OF OR IN CONNECTION WITH THE SOFTWARE OR THE USE OR OTHER DEALINGS IN THE
 * SOFTWARE.
 *
 */

apply plugin: 'com.android.library'
apply plugin: 'kotlin-android'
apply plugin: 'kotlin-android-extensions'
apply plugin: 'kotlin-kapt'

android {
    lintOptions {
        abortOnError = false
    }
<<<<<<< HEAD
    compileSdkVersion 30
=======
    compileSdkVersion 31
>>>>>>> 2fc33d66
    publishNonDefault true
    resourcePrefix "uxsdk_"
    defaultConfig {
        minSdkVersion 23
<<<<<<< HEAD
        targetSdkVersion 30
=======
        targetSdkVersion 31
>>>>>>> 2fc33d66
        versionCode 1
        versionName "5.0"
        vectorDrawables.useSupportLibrary = true
        testInstrumentationRunner "androidx.test.runner.AndroidJUnitRunner"
    }
    buildTypes {
        release {
            minifyEnabled false
            proguardFiles getDefaultProguardFile('proguard-android.txt'), 'proguard-rules.pro'
        }
        mock {
            debuggable true
        }
        bridge {
            debuggable true
        }
    }
    compileOptions {
        targetCompatibility 1.8
        sourceCompatibility 1.8
    }
    testOptions {
        unitTests.returnDefaultValues = true
    }
    testBuildType "debug"
    aaptOptions {
        // PNG optimization
        cruncherEnabled true
    }
}

dependencies {
    api ('com.dji:dji-sdk:4.16.1', {
        /**
         * Comment the "library-anti-distortion" if your app needs Anti Distortion for Mavic 2 Pro
         * and Mavic 2 Zoom.
         * Comment the "fly-safe-database" if you don't need a smaller apk for release. When
         * uncommented, we will download it when DJISDKManager.getInstance().registerApp
         * is called, and it won't register success without fly-safe-database.
         * Both will greatly reduce the size of the APK.
         */
        exclude module: 'library-anti-distortion'
    })
    compileOnly ('com.dji:dji-sdk-provided:4.16.1')

    implementation 'androidx.multidex:multidex:2.0.1'
    implementation 'androidx.appcompat:appcompat:1.4.2'
    implementation 'androidx.annotation:annotation:1.4.0'
    implementation 'androidx.legacy:legacy-support-v4:1.0.0'
    implementation 'androidx.recyclerview:recyclerview:1.2.1'
    implementation 'androidx.constraintlayout:constraintlayout:2.1.4'
    implementation 'androidx.media:media:1.6.0'

    api 'me.drakeet.support:toastcompat:1.1.0'

    implementation "org.jetbrains.kotlin:kotlin-stdlib-jdk7:$kotlin_version"
    api "androidx.core:core-ktx:1.8.0"

    api 'io.reactivex.rxjava3:rxandroid:3.0.0'
    api 'io.reactivex.rxjava3:rxjava:3.0.0'
}
repositories {
    mavenLocal()
}<|MERGE_RESOLUTION|>--- conflicted
+++ resolved
@@ -30,20 +30,12 @@
     lintOptions {
         abortOnError = false
     }
-<<<<<<< HEAD
-    compileSdkVersion 30
-=======
     compileSdkVersion 31
->>>>>>> 2fc33d66
     publishNonDefault true
     resourcePrefix "uxsdk_"
     defaultConfig {
         minSdkVersion 23
-<<<<<<< HEAD
-        targetSdkVersion 30
-=======
         targetSdkVersion 31
->>>>>>> 2fc33d66
         versionCode 1
         versionName "5.0"
         vectorDrawables.useSupportLibrary = true
